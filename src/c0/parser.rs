--- conflicted
+++ resolved
@@ -108,17 +108,6 @@
     fn p_stmt_or_expr(&mut self, scope: Ptr<Scope>) -> ParseResult<Either<Stmt, Expr>> {
         let next = self.lexer.peek().unwrap();
 
-<<<<<<< HEAD
-
-        unimplemented!()
-    }
-
-    fn p_expr(&mut self)->ParseResult<Expr> {
-        unimplemented!()
-    }
-
-    
-=======
         match next.var {
             TokenVariant::While => self.p_while_stmt(scope).map(|inner| Either::Left(inner)),
             TokenVariant::If => self.p_if_expr(scope).map(|inner| Either::Right(inner)),
@@ -193,5 +182,4 @@
             _ => Err(parse_err(ParseErrVariant::InternalErr, t.span)),
         }
     }
->>>>>>> f73cde57
 }